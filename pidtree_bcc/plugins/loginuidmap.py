import pwd
import sys
from typing import Tuple

from pidtree_bcc.plugin import BasePlugin


class Loginuidmap(BasePlugin):
    """ Plugin for mapping PID to loginuid and username """

    NO_LOGINUID = 4294967295  # unsigned -1

<<<<<<< HEAD
    def process(self, event):
        for proc in event['proctree']:  # proctree is sorted from leaf to root
            if proc['pid'] == 1:
                break
=======
    def process(self, event: dict) -> dict:
        for proc in event['proctree']:
>>>>>>> 90a7e4d9
            loginuid, username = self._get_loginuid(proc['pid'])
            if loginuid is not None:
                proc['loginuid'] = loginuid
                proc['loginname'] = username
        return event

    @staticmethod
    def _get_loginuid(pid: int) -> Tuple[int, str]:
        """ Given a PID get loginuid and corresponding username

        :param int pid: process ID:
        :return: loginuid and username
        """
        try:
            with open('/proc/{}/loginuid'.format(pid)) as f:
                loginuid = int(f.read().strip())
            if loginuid == Loginuidmap.NO_LOGINUID:
                return None, None
            return loginuid, pwd.getpwuid(loginuid).pw_name
        except Exception as e:
            sys.stderr.write('Error fetching loginuid: {}'.format(e))
        return None, None<|MERGE_RESOLUTION|>--- conflicted
+++ resolved
@@ -10,15 +10,11 @@
 
     NO_LOGINUID = 4294967295  # unsigned -1
 
-<<<<<<< HEAD
-    def process(self, event):
+    def process(self, event: dict) -> dict:
+        """ Adds loginuid info on process tree """
         for proc in event['proctree']:  # proctree is sorted from leaf to root
             if proc['pid'] == 1:
                 break
-=======
-    def process(self, event: dict) -> dict:
-        for proc in event['proctree']:
->>>>>>> 90a7e4d9
             loginuid, username = self._get_loginuid(proc['pid'])
             if loginuid is not None:
                 proc['loginuid'] = loginuid
